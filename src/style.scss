@import url('https://fonts.googleapis.com/css2?family=Jersey+20&display=swap');

:root {
    font-size: 16px;
    line-height: 24px;
    font-weight: 400;

    color: #0f0f0f;
    background-color: #303030;

    font-synthesis: none;
    text-rendering: optimizeLegibility;
    -webkit-font-smoothing: antialiased;
    -moz-osx-font-smoothing: grayscale;
    -webkit-text-size-adjust: 100%;
    overflow: hidden;
}

body {
    font-family: 'Roboto', sans-serif;
    font-size: 1rem;
    line-height: 1.5;
    font-weight: 400;
    color: #0f0f0f;
    background-color: #303030;
    margin: 0;
    padding: 0;
    overflow: hidden;
}

.uiWrapper {
    position: absolute;
    top: 50%;
    left: 50%;
    transform: translate(-50%, -50%);
    text-align: center;
    color: white;
    font-size: 1.5rem;
    padding: 1rem 2rem;
    background-color: rgba(0, 0, 0, 0.7);
    border-radius: 0.5rem;
    user-select: none;
    display: flex;
    flex-direction: column;

    &:hover {
        background-color: rgba(0, 0, 0, 0.9);
    }

    h1 {
        font-family: "Jersey 20", sans-serif;
        font-size: 4rem;
    }

    label {
        font-size: 1.2rem;
        margin-bottom: 1rem;
    }

    select {
        font-size: 1.2rem;
        padding: 0.5rem;
        margin-bottom: 1rem;
        background-color: #1a1a1a;
        color: white;
        border: 2px solid #4d4d4d;
        border-radius: 5px;
        cursor: pointer;
        transition: all 0.2s ease;

        &:hover {
            background-color: #2a2a2a;
            border-color: #6d6d6d;
            transform: translateY(-2px);
            box-shadow: 0 5px 15px rgba(0, 0, 0, 0.3);
        }

        &:active {
            transform: translateY(1px);
            box-shadow: 0 2px 5px rgba(0, 0, 0, 0.2);
        }
    }

    input {
        font-size: 1.2rem;
        padding: 0.5rem;
        margin-bottom: 1rem;
        background-color: #1a1a1a;
        color: white;
        border: 2px solid #4d4d4d;
        border-radius: 5px;
        cursor: pointer;
        transition: all 0.2s ease;

        &:hover {
            background-color: #2a2a2a;
            border-color: #6d6d6d;
            transform: translateY(-2px);
            box-shadow: 0 5px 15px rgba(0, 0, 0, 0.3);
        }

        &:active {
            transform: translateY(1px);
            box-shadow: 0 2px 5px rgba(0, 0, 0, 0.2);
        }

        &#playerColor {
            position: relative;
            width: 100%;
            padding: 0.1rem !important;
        }

        // Range input styles
        &::-webkit-slider-thumb {
            -webkit-appearance: none;
            appearance: none;
            width: 20px;
            height: 20px;
            background-color: #4d4d4d;
            border-radius: 50%;
            cursor: pointer;
        }

        &::-moz-range-thumb {
            width: 20px;
            height: 20px;
            background-color: #4d4d4d;
            border-radius: 50%;
            cursor: pointer;
        }

        // Color input styles
        &::-webkit-color-swatch {
            border: 2px solid #4d4d4d;
            border-radius: 5px;
            cursor: pointer;
            padding: 0px !important;
        }

        &::-moz-color-swatch {
            border: 2px solid #4d4d4d;
            border-radius: 5px;
            cursor: pointer;
            padding: 0px !important;
        }
    }

    span {
        font-size: 1.2rem;
        margin-bottom: 1rem;
    }

    .volume-container {
        display: flex;
        align-items: center; /* Vertically center the input and span */
        gap: 10px; /* Add spacing between the input and span */
    }

    #volumeValue {
        display: inline-block;
        width: 2.5ch; /* Reserve space for up to 3 digits */
        text-align: center; /* Center the text inside the span */
    }
}

.hidden {
    display: none !important;
}

.button {
    display: block;
    width: 100%;
    padding: 1rem;
    margin-bottom: 1rem;
    background-color: #1a1a1a;
    color: white;
    border: 2px solid #4d4d4d;
    border-radius: 5px;
    font-size: 1.2rem;
    font-weight: bold;
    cursor: pointer;
    transition: all 0.2s ease;

    &:hover {
        background-color: #2a2a2a;
        border-color: #6d6d6d;
        transform: translateY(-2px);
        box-shadow: 0 5px 15px rgba(0, 0, 0, 0.3);
    }

    &:active {
        transform: translateY(1px);
        box-shadow: 0 2px 5px rgba(0, 0, 0, 0.2);
    }

    &.green {
        background-color: #2c7a28;
        border-color: #3c9a38;

        &:hover {
            background-color: #39913a;
            border-color: #4ab54a;
        }
    }

    &.blue {
        background-color: #344e81;
        border-color: #4468a5;

        &:hover {
            background-color: #445e91;
            border-color: #5478b5;
        }
    }

    &.red {
        background-color: #7a2828;
        border-color: #9a3838;

        &:hover {
            background-color: #913939;
            border-color: #b54a4a;
        }
    }

    &.yellow {
        background-color: #7a7a28;
        border-color: #9a9a38;

        &:hover {
            background-color: #919139;
            border-color: #b5b54a;
        }
    }

    &.gray {
        background-color: gray;
        border-color: darkgray;

        &:hover {
            background-color: darkgray;
            border-color: dimgray;
        }
    }
}

.data-display {
    position: absolute;
    font-size: 1.2rem;
    color: white;
    text-align: center;
    font-weight: bold;
    z-index: 1000;
    user-select: none;
}

#timer {
    top: 0.5rem; /* Position at the top */
    left: 0.5rem; /* Align to the left */
}

#killCount {
    top: 0.5rem; /* Position at the top */
    right: 0.5rem; /* Align to the right */
}

.particle {
    position: absolute;
<<<<<<< HEAD
}

// Štýl pre tlačidlo pauzy
#pauseButton {
    position: absolute;
    top: 10px;
    right: 10px;
    padding: 10px 20px;
    background-color: #7a7a28; // Žltá farba pre viditeľnosť
    color: black;
    border: 2px solid #9a9a38;
    border-radius: 5px;
    cursor: pointer;
    font-size: 16px;
    box-shadow: 0 2px 5px rgba(0, 0, 0, 0.3); // Tieň pre lepší vzhľad
    transition: background-color 0.3s, transform 0.3s;

    &:hover {
        background-color: #919139; // Svetlejší odtieň pri nájazde
        transform: scale(1.05);
    }

    &:active {
        transform: scale(0.95);
    }
=======
    width: 10px;
    height: 10px;
    border-radius: 50%;
    pointer-events: none;
>>>>>>> 4aaafc25
}<|MERGE_RESOLUTION|>--- conflicted
+++ resolved
@@ -266,7 +266,10 @@
 
 .particle {
     position: absolute;
-<<<<<<< HEAD
+    width: 10px;
+    height: 10px;
+    border-radius: 50%;
+    pointer-events: none;
 }
 
 // Štýl pre tlačidlo pauzy
@@ -292,10 +295,4 @@
     &:active {
         transform: scale(0.95);
     }
-=======
-    width: 10px;
-    height: 10px;
-    border-radius: 50%;
-    pointer-events: none;
->>>>>>> 4aaafc25
 }