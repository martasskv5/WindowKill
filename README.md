# WindowKill JavaScript clone

## Členovia tímu

-   Martin
-   Tobias

## Prehľad projektu

> _WindowKill je jednoduchá strieľačka, ale herné okno sa stále zmenšuje. Strieľaj to rohov, aby sa okno úplne nezatvorilo, medzitým, ako bojuješ s nepriateľmi a bossmi v ich vlastných oknách._ - [Steam](https://store.steampowered.com/app/2726450/Windowkill/)

WindowKill je strieľačka pre jedného hráča, hrá sa v okne so začiatočnou veľkosťou 400x400 pixelov, ktoré sa postupne zmenšuje. Neskôr sa začnú objavovať nepriatelia a okno sa bude rýchlejšie zmenšovať. Cieľom tohto projektu je vytvoriť plne funkčný _klon_ tejto hry pomocou HTML, CSS, JavaScriptu a následné exportovanie hry ako plne funkčnej desktopovej aplikácie pre Windows, Linux a MacOS nám umožní framework [Tauri 2.0](https://v2.tauri.app/) (áno, je tu použitý Rust na backend, ALE jeho použitie sa dá minimalizovať alebo úplne vynechať).

## Priebeh hry

-   Po spustení hry sa okamžite začne okno zmenšovať
-   Hráč musí strieľať to hrán okna, aby ho zväčšil v danom smere
-   Hráč ostáva umiestnený približne v strede obrazovky, nie okna
-   V priebehu hry sa objavujú nepriatelia, ktorých musí hráč eliminovať alebo mu uberú životy
-   Čím dlhšie je hráč v hre, tým rýchlejšie sa okno zmenšuje a objavujú sa silnejší nepriatelia
-   Akonáhle sa hráča dotkne akákoľvek hrana okna alebo príde o všetky životy, hra skončila

## Funkčné požiadavky

### Nastavenia hry

-   Možnosť upravovať postavu
-   Úprava náročnosti:
    -   ==Preddefinované náročnosti (EASY, MEDIUM, HARD, IMPOSSIBLE)==
    -   _Neskôr:_
        -   _možnosť zmeniť rýchlosť zmenšovania okna_
        -   _väčší počet a rýchlosť objavovania sa nepriateľov_
        -   _sila, akou sa okno zmenšuje_
        -   _sila, akou hráč okno zväčšuje_
-   Nastavenie ukladania skóre
-   Zobrazenie a úprava klávesových skratiek

### Používateľské rozhranie

-   Jednoduchá úvodná obrazovka s tlačidlami pre spustenie, otvorenie nastavení a ukončenie hry
-   Jednoduchá obrazovka pre koniec hry zobrazujúca aktuálne a najlepšie skóre. Rozdielna pre nové najlepšie skóre. Možnosti pre reštartovanie alebo ukončenie
-   Zobrazenie času, ktorý uplynul od začiatku hry
-   Zobrazenie životov hráča
-   Jednoduché menu pri zastavení hry
-   ==Na všetky zobrazenia/skrytia použitá plynulá animácia==

### Mechaniky hry

-   Náročnosti hry budú ovplyvňovať:
    -   Rýchlosť a silu zmenšovania okna
    -   Rýchlosť a silu striel hráča
    -   Vlastnosti nepriateľov
-   Vytváranie nepriateľov na základe náročnosti:
    -   Môžu sa rýchlejšie pohybovať, uberať viac životov alebo mať viac životov
-   Logika pre [[README#Nastavenia hry|Nastavenia hry]]
-   Logika pre [[README#Používateľské rozhranie|Používateľské rozhranie]]
-   Ukladanie najlepšieho skóre do súboru
-   Ukladanie nastavení do súboru
-   Ukladanie úspechov hráča do súboru
-   Prispôsobenie počiatočnej veľkosti veľkosti obrazovky
-   Životy hráča - nepriatelia pri kolízii s hráčom uberú daný počet životov (alebo všetky)
-   Klávesové skratky pre kontrolu hry
    -   ESC pre pozastavenie hry
-   Úspechy hráča - pravdepodobne zo Steamu
-   _Neskôr:_
    -   _Viacero synchronizovaných okien_

### Reštartovanie hry

-   Hráč bude mať možnosť reštartovať hru pri prehre alebo predčasne pri pozastavení hry
-   Veľkosť okna, hracia plocha, skóre by sa malo resetovať

### Počítanie skóre

-   Skóre sa bude počítať z počtu _eliminovaných nepriateľov_ a _času nažive_

### Chyby nájdené pri PoC

-   Okno sa vizuálne zasekáva pri súčasnom zväčšovaní aj zmenšovaní
-   Zmenšovanie sa celkovo zastaví keď sa okno zväčšuje

### Ostatné

-   Soundtrack

##  Výzvy a úvahy

- Zabezpečenie plynulej hry a predídenie podvádzaniu cez konzolu
- Vytvorenie jednoduchého, vizuálne atraktívneho používateľského rozhrania

## Záver

> Projekt WindowKill predstavuje ambiciózny pokus o vytvorenie interaktívnej arkádovej hry s unikátnym mechanizmom meniaceho sa herného priestoru. Implementovaný ako JavaScript klon originálnej hry, projekt demonštruje komplexný prístup k hernému dizajnu a technickej realizácii.
> 
> Počas vývoja dosiahneme významný pokrok vo viacerých oblastiach:
> 
> 1. **Implementované funkcionality**:
>     - Základná herná mechanika s meniacim sa oknom
>     - Systém nepriateľov a kolízií
>     - Rôzne úrovne náročnosti
>     - Používateľské rozhranie s animáciami
>     - Systém ukladania skóre a nastavení
> 1. **Technické dosiahnutia**:
>     - Úspešná integrácia Tauri frameworku pre desktopovú aplikáciu
>     - Implementácia cross-platformového riešenia
>     - Optimalizácia výkonu pre plynulý herný zážitok
> 1. **Plánované vylepšenia**:
>     - Rozšírenie herných mechaník
>     - Vylepšenie vizuálnej stránky
>     - Pridanie zvukových efektov
>     - Implementácia viacerých herných módov
> 
> Projekt predstavuje komplexný prípad použitia webových technológií na vytvorenie natívnej herného zážitku. Úspešne kombinuje HTML/CSS/JavaScript pre frontend a Rust pre backend cez Tauri framework, čím demonštruje možnosť vytvárať výkonné herné aplikácie pomocou webových technológií.
> 
> Projekt nie je len presnou kópiou originálu, ale tiež pridaním vlastných inovácií a vylepšení, čo potvrdzuje vysokú kvalitu implementácie.
> 
> Dokumentácia projektu poskytuje detailný náhľad do vývojového procesu a slúži ako cenný zdroj pre budúcich vývojárov, ktorí by chceli implementovať podobné herné mechaniky alebo využiť Tauri framework pre svoje projekty.

## To Do List

Zhrnutie projektu to jednotlivých bodov

-  [x] UI
    -   [x] Game start
    -   [x] Game end
        -   [x] Different for new best score
    -   [x] Settings menu
    -   [x] Score counter & timer
    -   [x] Pause menu
    -   [x] Animations
        -   [x] Hover FX
    -   [x] Set app icon
    -   [x] Disable Windows header
-   [ ] Mechanics
    -   [x] Difficulties
        -   [x] Shrinking power
        -   [x] More enemies
        -   [ ] Slower fire rate
        -   [x] Player power
        -   [ ] ? Lost focus - faster shrinking
        -   [x] Impossible mode - transparent window
        -   [x] Score multiplier
        -   [x] Faster shrinking
    -   [x] Spawn enemies
        -   [x] Controlled by difficulties
            -   [ ] Faster movement
            -   [ ] More health
            -   [ ] Bigger damage
            -   [x] Faster spawn rate
        -   [x] Update enemy position calculation to follow player
        -   [x] Update scoring system to include enemies killed
    -   [ ] Settings
        -   [x] Player options - color change
        -   [x] Difficulties
            -   [x] Predefined options
            -   [ ] ? Separate settings for each game aspect
        -   [x] Save options
        -   [ ] ~~Shortcuts customization & display~~
    -   [x] UI buttons
    -   [x] Save
        -   [x] Best score
            -   [ ] ? Encrypt file
        -   [x] Settings
        -   [x] Achievements
    -   [x] Dynamic start size
    -   [x] Dynamic window size
    -   [ ] ? Players health - enemies deal damage
    -   [x] Keyboard shortcuts
        -   [x] Disable default shortcuts ! at end also dev tools
        -   [x] ESC to open pause menu
<<<<<<< HEAD
    -   [x] Achievements (pravdepodobne zo Steamu)
        -   [x] Open World - get 37 monitors
        -   [x] No space left - get killed by window
        -   [x] Colorful World - play as every basic color
        -   [x] God of Colors - play as every hex color (16 777 216 unique combinations)
        -   [x] Kill 100 enemies
        -   [x] Kill 1000 enemies
        -   [x] Survive 1 minute
        -   [x] Survive 5 minutes
        -   [x] Survive 10 minutes
        -   [x] Survive 20 minutes
        -   [x] Score 1000 points
        -   [x] Score 5000 points
        -   [x] Score 10000 points
        -   [x] Separate window to show achievements
        -   [x] Show notification when achievement is unlocked
        -   [x] Achievement progress bar
=======
    -   [ ] Achievements (pravdepodobne zo Steamu)
        -   [ ] get 37 monitors and unlock the Open World 
>>>>>>> a279a027
    -   [x] Game restart
    -   [x] Score counter
    -   [ ] ? Multiple windows - [little help here](https://www.youtube.com/watch?v=3Hye_47c0Pc)
    -   [ ] ? Game modes
	       - [ ] Player stays in center of screen (default - currently working on)
		   - [ ] Player movement allowed
-   [ ] Other
    -   [ ] ? Good Soundtrack
-   [ ] ! Fix
    -   [x] !! Correctly set window size on restart
    -   [ ] Fix glitches on resize
    -   [ ] Shrinking stops when resizing
    -   [ ] Window flickering when resizing
    -   [x] **Temporal fix:** Incorrect window position when scaling is applied on Windows: When Windows uses display scaling above 100%, it creates a mismatch between physical and logical pixel coordinates. This affects how Tauri handles window positioning
    -   [x] !! In version 0.2.2 window is not resizing to center, but to top left corner of the screen.
    -   [ ] ! Exclude some colors for enemy

## Development

### Verzie

- Pri zmene verzie projektu je potrebné zmeniť číslo verzie v súbore `package.json`, `src-tauri/tauri.conf.json` a `src-tauri/Cargo.toml`.

### Predpríprava

- [Inštalácia NodeJS](https://nodejs.org/en/download)
- [Inštalácia Rust](https://www.rust-lang.org/tools/install)

### Spustenie projektu

```
npm run tauri dev
```<|MERGE_RESOLUTION|>--- conflicted
+++ resolved
@@ -168,7 +168,6 @@
     -   [x] Keyboard shortcuts
         -   [x] Disable default shortcuts ! at end also dev tools
         -   [x] ESC to open pause menu
-<<<<<<< HEAD
     -   [x] Achievements (pravdepodobne zo Steamu)
         -   [x] Open World - get 37 monitors
         -   [x] No space left - get killed by window
@@ -186,10 +185,6 @@
         -   [x] Separate window to show achievements
         -   [x] Show notification when achievement is unlocked
         -   [x] Achievement progress bar
-=======
-    -   [ ] Achievements (pravdepodobne zo Steamu)
-        -   [ ] get 37 monitors and unlock the Open World 
->>>>>>> a279a027
     -   [x] Game restart
     -   [x] Score counter
     -   [ ] ? Multiple windows - [little help here](https://www.youtube.com/watch?v=3Hye_47c0Pc)
